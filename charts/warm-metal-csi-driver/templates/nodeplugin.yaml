--- conflicted
+++ resolved
@@ -82,14 +82,9 @@
             {{- end }}
             {{- if .Values.enableAsyncPull }}
             - --async-pull-timeout={{ .Values.asyncPullTimeout }}
-<<<<<<< HEAD
             - --async-pull-rate-limit={{ .Values.asyncPullRateLimit }}
             - --async-pull-burst-limit={{ .Values.asyncPullBurstLimit }}
             - --async-channel-size={{ .Values.asyncChannelSize }}
-            {{- end }}
-            {{- if .Values.enableNodeUnregister }}
-=======
->>>>>>> ade923fa
             {{- end }}
             - "-v={{ .Values.logLevel }}"
             - "--mode=node"
