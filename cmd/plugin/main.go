--- conflicted
+++ resolved
@@ -51,7 +51,6 @@
 	enableCache = flag.Bool("enable-daemon-image-credential-cache", true,
 		"Whether to save contents of imagepullsecrets of the daemon ServiceAccount in memory. "+
 			"If set to false, secrets will be fetched from the API server on every image pull.")
-<<<<<<< HEAD
 	asyncImagePullMount = flag.Bool("async-pull-mount", false,
 		"Whether to pull images asynchronously (helps prevent timeout for larger images)")
 	watcherResyncPeriod      = flag.Duration("watcher-resync-period", 30*time.Minute, "The resync period of the pvc watcher.")
@@ -62,13 +61,8 @@
 	containerDMountBurst     = flag.Int("containerd-mount-burst", 5, "The burst of containerd mount operations.")
 	containerDUmountBurst    = flag.Int("containerd-umount-burst", 10, "The burst of containerd umount operations.")
 	contaienrDStartupTimeout = flag.Duration("containerd-startup-timeout", 20*time.Second, "The timeout for containerd startup.")
-=======
 	asyncImagePullTimeout = flag.Duration("async-pull-timeout", 0,
 		"If positive, specifies duration allotted for async image pulls as measured from pull start time. If zero, negative, less than 30s, or omitted, the caller's timeout (usually kubelet: 2m) is used instead of this value. (additional time helps prevent timeout for larger images or slower image pull conditions)")
-	watcherResyncPeriod = flag.Duration("watcher-resync-period", 30*time.Minute, "The resync period of the pvc watcher.")
-	mode                = flag.String("mode", "", "The mode of the driver. Valid values are: node, controller")
-	nodePluginSA        = flag.String("node-plugin-sa", "csi-image-warm-metal", "The name of the ServiceAccount used by the node plugin.")
->>>>>>> f3cd52d1
 )
 
 func main() {
