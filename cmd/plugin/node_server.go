package main

import (
	"context"
	"os"
	"strings"
	"time"

	"github.com/container-storage-interface/spec/lib/go/csi"
	"github.com/containerd/containerd/reference/docker"
	"github.com/warm-metal/container-image-csi-driver/pkg/backend"
	"github.com/warm-metal/container-image-csi-driver/pkg/metrics"
	"github.com/warm-metal/container-image-csi-driver/pkg/remoteimage"
	"github.com/warm-metal/container-image-csi-driver/pkg/remoteimageasync"
	"github.com/warm-metal/container-image-csi-driver/pkg/secret"
	csicommon "github.com/warm-metal/csi-drivers/pkg/csi-common"
	"google.golang.org/grpc/codes"
	"google.golang.org/grpc/status"
	cri "k8s.io/cri-api/pkg/apis/runtime/v1"
	"k8s.io/klog/v2"
	k8smount "k8s.io/mount-utils"
)

const (
	ctxKeyVolumeHandle    = "volumeHandle"
	ctxKeyImage           = "image"
	ctxKeyPullAlways      = "pullAlways"
	ctxKeyEphemeralVolume = "csi.storage.k8s.io/ephemeral"
)

type ImagePullStatus int

<<<<<<< HEAD
func NewNodeServer(driver *csicommon.CSIDriver, mounter backend.Mounter, imageSvc cri.ImageServiceClient, secretStore secret.Store, asyncImagePullMount bool) *NodeServer {
	return &NodeServer{
		DefaultNodeServer:   csicommon.NewDefaultNodeServer(driver),
		mounter:             mounter,
		secretStore:         secretStore,
		asyncImagePullMount: asyncImagePullMount,
		mountExecutor: mountexecutor.NewMountExecutor(&mountexecutor.MountExecutorOptions{
			AsyncMount: asyncImagePullMount,
			Mounter:    mounter,
		}),
		pullExecutor: pullexecutor.NewPullExecutor(&pullexecutor.PullExecutorOptions{
			AsyncPull:          asyncImagePullMount,
			ImageServiceClient: imageSvc,
			SecretStore:        secretStore,
			Mounter:            mounter,
		}),
		k8smounter: k8smount.New(""),
	}
=======
func NewNodeServer(driver *csicommon.CSIDriver, mounter backend.Mounter, imageSvc cri.ImageServiceClient, secretStore secret.Store, asyncImagePullTimeout time.Duration) *NodeServer {
	ns := NodeServer{
		DefaultNodeServer:     csicommon.NewDefaultNodeServer(driver),
		mounter:               mounter,
		imageSvc:              imageSvc,
		secretStore:           secretStore,
		asyncImagePullTimeout: asyncImagePullTimeout,
		asyncImagePuller:      nil,
	}
	if asyncImagePullTimeout >= time.Duration(30*time.Second) {
		klog.Infof("Starting node server in Async mode with %v timeout", asyncImagePullTimeout)
		ns.asyncImagePuller = remoteimageasync.StartAsyncPuller(context.TODO(), 100)
	} else {
		klog.Info("Starting node server in Sync mode")
		ns.asyncImagePullTimeout = 0 // set to default value
	}
	return &ns
>>>>>>> f3cd52d1
}

type NodeServer struct {
	*csicommon.DefaultNodeServer
<<<<<<< HEAD
	mounter             backend.Mounter
	secretStore         secret.Store
	asyncImagePullMount bool
	mountExecutor       *mountexecutor.MountExecutor
	pullExecutor        *pullexecutor.PullExecutor
	k8smounter          k8smount.Interface
=======
	mounter               backend.Mounter
	imageSvc              cri.ImageServiceClient
	secretStore           secret.Store
	asyncImagePullTimeout time.Duration
	asyncImagePuller      remoteimageasync.AsyncPuller
>>>>>>> f3cd52d1
}

func (n NodeServer) NodePublishVolume(ctx context.Context, req *csi.NodePublishVolumeRequest) (resp *csi.NodePublishVolumeResponse, err error) {
	valuesLogger := klog.LoggerWithValues(klog.NewKlogr(), "pod-name", req.VolumeContext["pod-name"], "namespace", req.VolumeContext["namespace"], "uid", req.VolumeContext["uid"])
	valuesLogger.Info("Incoming NodePublishVolume request", "request string", req.String())
	if len(req.VolumeId) == 0 {
		err = status.Error(codes.InvalidArgument, "VolumeId is missing")
		return
	}

	if len(req.TargetPath) == 0 {
		err = status.Error(codes.InvalidArgument, "TargetPath is missing")
		return
	}

	if req.VolumeCapability == nil {
		err = status.Error(codes.InvalidArgument, "VolumeCapability is missing")
		return
	}

	if _, isBlock := req.VolumeCapability.AccessType.(*csi.VolumeCapability_Block); isBlock {
		err = status.Error(codes.InvalidArgument, "unable to mount as a block device")
		return
	}

	if len(req.VolumeContext) == 0 {
		err = status.Error(codes.InvalidArgument, "VolumeContext is missing")
		return
	}

	if req.VolumeContext[ctxKeyEphemeralVolume] != "true" &&
		req.VolumeCapability.AccessMode.Mode != csi.VolumeCapability_AccessMode_SINGLE_NODE_READER_ONLY &&
		req.VolumeCapability.AccessMode.Mode != csi.VolumeCapability_AccessMode_MULTI_NODE_READER_ONLY {
		err = status.Error(codes.InvalidArgument, "AccessMode of PV can be only ReadOnlyMany or ReadOnlyOnce")
		return
	}

	notMnt, err := n.k8smounter.IsLikelyNotMountPoint(req.TargetPath)
	if err != nil {
		if !os.IsNotExist(err) {
			err = status.Error(codes.Internal, err.Error())
			return
		}

		if err = os.MkdirAll(req.TargetPath, 0o755); err != nil {
			err = status.Error(codes.Internal, err.Error())
			return
		}

		notMnt = true
	}

	if !notMnt {
		return &csi.NodePublishVolumeResponse{}, nil
	}

	// For PVs, VolumeId is the image. For ephemeral volumes, it is a string.
	image := req.VolumeId

	if len(req.VolumeContext[ctxKeyVolumeHandle]) > 0 {
		image = req.VolumeContext[ctxKeyVolumeHandle]
	} else if len(req.VolumeContext[ctxKeyImage]) > 0 {
		image = req.VolumeContext[ctxKeyImage]
	}

	pullAlways := strings.ToLower(req.VolumeContext[ctxKeyPullAlways]) == "true"

	keyring, err := n.secretStore.GetDockerKeyring(ctx, req.Secrets)
	if err != nil {
		err = status.Errorf(codes.Aborted, "unable to fetch keyring: %s", err)
		return
	}

	namedRef, err := docker.ParseDockerRef(image)
	if err != nil {
		klog.Errorf("unable to normalize image %q: %s", image, err)
		return
	}

	//NOTE: we are relying on n.mounter.ImageExists() to return false when
	//      a first-time pull is in progress, else this logic may not be
	//      correct. should test this.
	if pullAlways || !n.mounter.ImageExists(ctx, namedRef) {
		klog.Errorf("pull image %q", image)
		puller := remoteimage.NewPuller(n.imageSvc, namedRef, keyring)

		if n.asyncImagePuller != nil {
			var session *remoteimageasync.PullSession
			session, err = n.asyncImagePuller.StartPull(image, puller, n.asyncImagePullTimeout)
			if err != nil {
				err = status.Errorf(codes.Aborted, "unable to pull image %q: %s", image, err)
				metrics.OperationErrorsCount.WithLabelValues("pull-async-start").Inc()
				return
			}
			if err = n.asyncImagePuller.WaitForPull(session, ctx); err != nil {
				err = status.Errorf(codes.Aborted, "unable to pull image %q: %s", image, err)
				metrics.OperationErrorsCount.WithLabelValues("pull-async-wait").Inc()
				return
			}
		} else {
			if err = puller.Pull(ctx); err != nil {
				err = status.Errorf(codes.Aborted, "unable to pull image %q: %s", image, err)
				metrics.OperationErrorsCount.WithLabelValues("pull-sync-call").Inc()
				return
			}
		}
	}

	ro := req.Readonly ||
		req.VolumeCapability.AccessMode.Mode == csi.VolumeCapability_AccessMode_SINGLE_NODE_READER_ONLY ||
		req.VolumeCapability.AccessMode.Mode == csi.VolumeCapability_AccessMode_MULTI_NODE_READER_ONLY
	if err = n.mounter.Mount(ctx, req.VolumeId, backend.MountTarget(req.TargetPath), namedRef, ro); err != nil {
		err = status.Error(codes.Internal, err.Error())
		metrics.OperationErrorsCount.WithLabelValues("mount").Inc()
		return
	}

	valuesLogger.Info("Successfully completed NodePublishVolume request", "request string", req.String())

	return &csi.NodePublishVolumeResponse{}, nil
}

func (n NodeServer) NodeUnpublishVolume(ctx context.Context, req *csi.NodeUnpublishVolumeRequest) (resp *csi.NodeUnpublishVolumeResponse, err error) {
	klog.Infof("unmount request: %s", req.String())
	if len(req.VolumeId) == 0 {
		err = status.Error(codes.InvalidArgument, "VolumeId is missing")
		return
	}

	if len(req.TargetPath) == 0 {
		err = status.Error(codes.InvalidArgument, "TargetPath is missing")
		return
	}

	mnt, err := n.k8smounter.IsMountPoint(req.TargetPath)
	if err != nil || !mnt {
		return &csi.NodeUnpublishVolumeResponse{}, err
	}

	if err = n.mounter.Unmount(ctx, req.VolumeId, backend.MountTarget(req.TargetPath)); err != nil {
		metrics.OperationErrorsCount.WithLabelValues("unmount").Inc()
		err = status.Error(codes.Internal, err.Error())
		return
	}

	return &csi.NodeUnpublishVolumeResponse{}, nil
}

func (n NodeServer) NodeStageVolume(ctx context.Context, _ *csi.NodeStageVolumeRequest) (*csi.NodeStageVolumeResponse, error) {
	return nil, status.Error(codes.Unimplemented, "")
}

func (n NodeServer) NodeUnstageVolume(ctx context.Context, _ *csi.NodeUnstageVolumeRequest) (*csi.NodeUnstageVolumeResponse, error) {
	return nil, status.Error(codes.Unimplemented, "")
}

func (n NodeServer) NodeExpandVolume(ctx context.Context, _ *csi.NodeExpandVolumeRequest) (*csi.NodeExpandVolumeResponse, error) {
	return nil, status.Error(codes.Unimplemented, "")
}<|MERGE_RESOLUTION|>--- conflicted
+++ resolved
@@ -30,26 +30,6 @@
 
 type ImagePullStatus int
 
-<<<<<<< HEAD
-func NewNodeServer(driver *csicommon.CSIDriver, mounter backend.Mounter, imageSvc cri.ImageServiceClient, secretStore secret.Store, asyncImagePullMount bool) *NodeServer {
-	return &NodeServer{
-		DefaultNodeServer:   csicommon.NewDefaultNodeServer(driver),
-		mounter:             mounter,
-		secretStore:         secretStore,
-		asyncImagePullMount: asyncImagePullMount,
-		mountExecutor: mountexecutor.NewMountExecutor(&mountexecutor.MountExecutorOptions{
-			AsyncMount: asyncImagePullMount,
-			Mounter:    mounter,
-		}),
-		pullExecutor: pullexecutor.NewPullExecutor(&pullexecutor.PullExecutorOptions{
-			AsyncPull:          asyncImagePullMount,
-			ImageServiceClient: imageSvc,
-			SecretStore:        secretStore,
-			Mounter:            mounter,
-		}),
-		k8smounter: k8smount.New(""),
-	}
-=======
 func NewNodeServer(driver *csicommon.CSIDriver, mounter backend.Mounter, imageSvc cri.ImageServiceClient, secretStore secret.Store, asyncImagePullTimeout time.Duration) *NodeServer {
 	ns := NodeServer{
 		DefaultNodeServer:     csicommon.NewDefaultNodeServer(driver),
@@ -58,6 +38,7 @@
 		secretStore:           secretStore,
 		asyncImagePullTimeout: asyncImagePullTimeout,
 		asyncImagePuller:      nil,
+		k8smounter: k8smount.New(""),
 	}
 	if asyncImagePullTimeout >= time.Duration(30*time.Second) {
 		klog.Infof("Starting node server in Async mode with %v timeout", asyncImagePullTimeout)
@@ -67,25 +48,16 @@
 		ns.asyncImagePullTimeout = 0 // set to default value
 	}
 	return &ns
->>>>>>> f3cd52d1
 }
 
 type NodeServer struct {
 	*csicommon.DefaultNodeServer
-<<<<<<< HEAD
-	mounter             backend.Mounter
-	secretStore         secret.Store
-	asyncImagePullMount bool
-	mountExecutor       *mountexecutor.MountExecutor
-	pullExecutor        *pullexecutor.PullExecutor
-	k8smounter          k8smount.Interface
-=======
 	mounter               backend.Mounter
 	imageSvc              cri.ImageServiceClient
 	secretStore           secret.Store
 	asyncImagePullTimeout time.Duration
 	asyncImagePuller      remoteimageasync.AsyncPuller
->>>>>>> f3cd52d1
+	k8smounter          k8smount.Interface
 }
 
 func (n NodeServer) NodePublishVolume(ctx context.Context, req *csi.NodePublishVolumeRequest) (resp *csi.NodePublishVolumeResponse, err error) {
