package containerd

import (
	"context"
	"errors"
	"fmt"
	"os"
	"strings"
	"sync"
	"time"

	"github.com/containerd/containerd"
	"github.com/containerd/containerd/leases"
	"github.com/containerd/containerd/mount"
	"github.com/containerd/containerd/pkg/kmutex"
	"github.com/containerd/containerd/reference/docker"
	"github.com/containerd/containerd/snapshots"
	"github.com/opencontainers/image-spec/identity"
	"github.com/warm-metal/container-image-csi-driver/pkg/backend"
	"k8s.io/klog/v2"
)

type snapshotMounter struct {
	snapshotterName string
	leasesService   leases.Manager
	cli             *containerd.Client
	unpackLocker    kmutex.KeyedLocker
	mountLock       *sync.Mutex
}

type Options struct {
	SocketPath     string
	StartupTimeout time.Duration
}

func NewMounter(o *Options) backend.Mounter {
	c, err := containerd.New(o.SocketPath, containerd.WithDefaultNamespace("k8s.io"))
	if err != nil {
		klog.Fatalf("containerd connection is broken because the mounted unix socket somehow does not work,"+
			"recreate the container may fix: %s", err)
	}

	snapshotterName := "overlayfs"

	return NewContainerdMounter(&snapshotMounter{
		snapshotterName: snapshotterName,
		leasesService:   c.LeasesService(),
		cli:             c,
		unpackLocker:    kmutex.New(),
		mountLock:       &sync.Mutex{},
	}, o)
}

func (s snapshotMounter) Mount(ctx context.Context, key backend.SnapshotKey, target backend.MountTarget, ro bool) error {
	s.mountLock.Lock()
	defer s.mountLock.Unlock()

	snapshotter := s.cli.SnapshotService(s.snapshotterName)
	defer snapshotter.Close()

	mounts, err := snapshotter.Mounts(ctx, string(key))
	if err != nil {
		klog.Errorf("unable to retrieve mounts of snapshot %q: %s", key, err)
		return err
	}

	err = mount.All(mounts, string(target))
	if err != nil {
		mountsErr := describeMounts(mounts, string(target))
		if len(mountsErr) > 0 {
			err = errors.New(mountsErr)
		}

		klog.Errorf("unable to mount snapshot %q to target %s: %s", key, target, err)
	}

	return err
}

func (s snapshotMounter) Unmount(_ context.Context, target backend.MountTarget, force bool) error {
	s.mountLock.Lock()
	defer s.mountLock.Unlock()

	if err := mount.UnmountAll(string(target), 0); err != nil {
		klog.Errorf("fail to unmount %s: %s", target, err)
		return err
	}
	return nil
}

func (s snapshotMounter) ImageExists(ctx context.Context, image string) bool {
	_, err := s.cli.GetImage(ctx, image)
	return err == nil
}

func (s snapshotMounter) GetImageID(ctx context.Context, image string) (string, error) {
	localImage, err := s.cli.GetImage(ctx, image)
	if err != nil {
		klog.Errorf("unable to retrieve local image %q: %s", image, err)
		return "", err
	}

	isUnpacked, err := localImage.IsUnpacked(ctx, "")
	if err != nil {
		klog.Fatalf("unable to check if image %q is unpacked: %s", image, err)
	}

	if isUnpacked {
		klog.Infof("image %q is already unpacked", image)
	} else {
		if err = localImage.Unpack(ctx, "", containerd.WithUnpackDuplicationSuppressor(s.unpackLocker)); err != nil {
			klog.Fatalf("unable to unpack image %q: %s", image, err)
		}
		klog.Infof("image %q unpacked", image)
	}

	diffIDs, err := localImage.RootFS(ctx)
	if err != nil {
		klog.Fatalf("unable to fetch rootfs of image %q: %s", image, err)
	}

	return identity.ChainID(diffIDs).String(), nil
}

func (s snapshotMounter) AddLeaseToContext(ctx context.Context, target string) (context.Context, error) {
	l, err := s.leasesService.Create(ctx, leases.WithID(target), leases.WithLabels(defaultSnapshotLabels()))
	if err != nil {
		if strings.Contains(err.Error(), "already exists") {
			klog.Infof("lease %q already exists", target)
			l = leases.Lease{ID: target}
		} else {
			klog.Errorf("unable to create lease %q: %s", target, err)
			return nil, err
		}
	} else {
		klog.Infof("lease %q added", l.ID)
	}

	leaseCtx := leases.WithLease(ctx, l.ID)

	return leaseCtx, nil
}

func (s snapshotMounter) RemoveLease(ctx context.Context, target string) error {
	l := leases.Lease{
		ID: target,
	}

	if err := s.leasesService.Delete(ctx, l); err != nil {
		klog.Errorf("unable to delete lease %q: %s", target, err)
		return err
	}

	klog.Infof("lease %q removed", target)
	return nil
}

func (s snapshotMounter) PrepareReadOnlySnapshot(
	ctx context.Context, image string, key backend.SnapshotKey, _ backend.SnapshotMetadata,
) error {
	s.mountLock.Lock()
	defer s.mountLock.Unlock()

	labels := defaultSnapshotLabels()

	parent, err := s.GetImageID(ctx, image)
	if err != nil {
		return err
	}

	klog.Infof("create ro snapshot %q for image %q with metadata %#v", key, image, labels)
	_, err = s.FindSnapshot(ctx, string(key), parent, snapshots.KindView, labels)
	if err != nil {
		return err
	}

	snapshotter := s.cli.SnapshotService(s.snapshotterName)
	defer snapshotter.Close()

	if _, err = snapshotter.View(ctx, string(key), parent, snapshots.WithLabels(labels)); err != nil {
		klog.Errorf("unable to create read-only snapshot %q of image %q: %s", key, image, err)
	}

	return err
}

func (s snapshotMounter) PrepareRWSnapshot(
	ctx context.Context, image string, key backend.SnapshotKey, _ backend.SnapshotMetadata,
) error {
	s.mountLock.Lock()
	defer s.mountLock.Unlock()

	snapshotter := s.cli.SnapshotService(s.snapshotterName)
	defer snapshotter.Close()

	labels := defaultSnapshotLabels()
	parent, err := s.GetImageID(ctx, image)
	if err != nil {
		return err
	}

	klog.Infof("create rw snapshot %q for image %q with metadata %#v", key, parent, labels)
	_, err = s.FindSnapshot(ctx, string(key), parent, snapshots.KindActive, labels)
	if err != nil {
		return err
	}

	if _, err = snapshotter.Prepare(ctx, string(key), parent, snapshots.WithLabels(labels)); err != nil {
		klog.Errorf("unable to create snapshot %q of image %q: %s", key, parent, err)
	}

	return err
}

func (s snapshotMounter) FindSnapshot(
	ctx context.Context, key, parent string, kind snapshots.Kind, labels map[string]string,
) (*snapshots.Info, error) {
	snapshotter := s.cli.SnapshotService(s.snapshotterName)
	defer snapshotter.Close()
	stat, err := snapshotter.Stat(ctx, key)
	if err != nil {
		if strings.Contains(err.Error(), "does not exist") {
			// this is the expected case of this function, all other are cases are errors
			return nil, nil
		}
		return nil, err
	}

	if stat.Kind == kind && stat.Parent == parent {
		extactMatch := true
		for k, v := range labels {
			if stat.Labels[k] != v {
				extactMatch = false
				break
			}
		}

		if extactMatch {
			return &stat, fmt.Errorf("snapshot %q already exists with exact match", key)
		}
	}

	return &stat, fmt.Errorf("snapshot %q already exists with different configuration %v", key, stat)
}

func (s snapshotMounter) UpdateSnapshotMetadata(
	ctx context.Context, key backend.SnapshotKey, metadata backend.SnapshotMetadata,
) error {
	if l, ok := leases.FromContext(ctx); ok {
		err := s.leasesService.AddResource(ctx, leases.Lease{ID: l}, leases.Resource{
			Type: fmt.Sprintf("snapshots/%s", s.snapshotterName),
			ID:   string(key),
		})

		if err != nil {
			klog.Errorf("unable to add resource %q to lease %q: %s", string(key), l, err)
			return err
		}

		klog.Infof("resource %q added to lease %q", string(key), l)
	} else {
		klog.Errorf("lease is not found in context")
	}
	return nil
}

func (s snapshotMounter) DestroySnapshot(ctx context.Context, key backend.SnapshotKey) error {
	return nil
}

func (s snapshotMounter) MigrateOldSnapshotFormat(ctx context.Context) error {
	snapshotter := s.cli.SnapshotService(s.snapshotterName)
	defer snapshotter.Close()

	oldImages := make(map[*snapshots.Info]map[backend.MountTarget]struct{})
	err := snapshotter.Walk(ctx, func(ctx context.Context, info snapshots.Info) error {
		targets := make(map[backend.MountTarget]struct{}, len(info.Labels))
		infoP := &info
		for k := range info.Labels {
			// To be compatible with old snapshots(prior to v0.4.2), we must filter read-write snapshots out.
			// The read-write snapshot always has a key of leading with "csi-", while the key of a read-only snapshot
			// is its image ID.
			if strings.HasPrefix(k, volumeIdLabelPrefix) {
				if strings.HasPrefix(info.Name[len(labelPrefix)+1:], "csi-") {
					klog.Infof("rw snapshot %q with labels %#v is created by an old versioned driver, skip it",
						info.Name, info.Labels)
					targets = nil
					break
				}

				if _, err := docker.ParseNamed(info.Name[len(labelPrefix)+1:]); err == nil {
					klog.Warningf("snapshot %q with labels %#v is an old versioned snapshot used by a PV. "+
						"It will be excluded from the ro snapshot cache, but it still can be unmounted normally.",
						info.Name, info.Labels)
					targets = nil
					break
				}
			}

			if strings.HasPrefix(k, targetLabelPrefix) {
				targets[backend.MountTarget(k[len(targetLabelPrefix)+1:])] = struct{}{}
			}
		}

		if len(targets) > 0 {
			oldImages[infoP] = targets
		}

		return nil
	}, "labels.\""+typeLabel+"\"!=lease-only")

	if err != nil {
		klog.Errorf("unable to list snapshots for migration: %s", err)
		return err
	}

	for oldImage, targets := range oldImages {
		for target := range targets {
			s.leasesService.Create(ctx, leases.WithID(string(target)), leases.WithLabels(defaultSnapshotLabels()))
			s.leasesService.AddResource(ctx, leases.Lease{ID: string(target)}, leases.Resource{
				Type: fmt.Sprintf("snapshots/%s", s.snapshotterName),
				ID:   oldImage.Name,
			})
			klog.Infof("migrated target %q for snapshot %q by adding lease", target, oldImage.Name)
		}
		oldImage.Labels = defaultSnapshotLabels()
		_, err := snapshotter.Update(ctx, *oldImage)
		if err != nil {
			klog.Errorf("unable to update snapshot %q: %s", oldImage.Name, err)
			return err
		}
		klog.Infof("snapshot %q migrated", oldImage.Name)
	}

	return err
}

func (s snapshotMounter) ListSnapshotsWithFilter(ctx context.Context, filters ...string) ([]backend.SnapshotMetadata, error) {
	var ss []backend.SnapshotMetadata

	allLeases, err := s.leasesService.List(ctx, managedFilter)
	if err != nil {
		klog.Errorf("unable to list leases: %s", err)
		return nil, err
	}

	resourceToLeases := make(map[string]map[backend.MountTarget]struct{})
	for _, l := range allLeases {
		res, err := s.leasesService.ListResources(ctx, l)
		if err != nil {
			klog.Errorf("unable to list resources of lease %q: %s", l.ID, err)
			return nil, err
		}
		for _, r := range res {
			if (r.Type != fmt.Sprintf("snapshots/%s", s.snapshotterName)) || (r.ID == "") {
				continue
			}
			if _, ok := resourceToLeases[r.ID]; !ok {
				resourceToLeases[r.ID] = make(map[backend.MountTarget]struct{})
			}

			resourceToLeases[r.ID][backend.MountTarget(l.ID)] = struct{}{}
		}
	}

	snapshotter := s.cli.SnapshotService(s.snapshotterName)
	defer snapshotter.Close()

	err = snapshotter.Walk(ctx, func(ctx context.Context, info snapshots.Info) error {
		if len(resourceToLeases[info.Name]) == 0 {
			return nil
		}

		targets := resourceToLeases[info.Name]
		metadata := make(backend.SnapshotMetadata)
		metadata.SetSnapshotKey(info.Name)
		metadata.SetTargets(targets)
		ss = append(ss, metadata)
		klog.Infof("got ro snapshot %q with %d targets %#v using filter %#v", info.Name, len(targets), targets, filters)

		return nil
	}, filters...)

	if err != nil {
		klog.Errorf("unable to list snapshots: %s", err)
		return nil, err
	}

	return ss, nil
}

const (
<<<<<<< HEAD
	labelPrefix   = "csi-image.warm-metal.tech"
	typeLabel     = labelPrefix + "/type"
	managedFilter = "labels.\"" + typeLabel + "\"==lease-only"

	// old format labels
=======
	labelPrefix         = "container-image.csi.k8s.io"
	targetLabelPrefix   = labelPrefix + "/target"
>>>>>>> a30f32ff
	volumeIdLabelPrefix = labelPrefix + "/id"
	targetLabelPrefix   = labelPrefix + "/target"
	gcLabel             = "containerd.io/gc.root"
)

func defaultSnapshotLabels() map[string]string {
	return map[string]string{
		typeLabel: "lease-only",
	}
}

func describeMounts(mounts []mount.Mount, target string) string {
	prefixes := []string{
		"lowerdir=",
		"upperdir=",
		"workdir=",
	}

	var err error
	for _, m := range mounts {
		if m.Type == "overlay" {
			for _, opt := range m.Options {
				if err != nil {
					break
				}

				for _, prefix := range prefixes {
					if strings.HasPrefix(opt, prefix) {
						dirs := strings.Split(opt[len(prefix):], ":")
						for _, dir := range dirs {
							if _, err = os.Lstat(dir); err != nil {
								break
							}
						}
						break
					}
				}
			}

			if err != nil {
				break
			}

			continue
		}

		if _, err = os.Lstat(m.Source); err != nil {
			break
		}
	}

	if err != nil {
		var b strings.Builder
		b.Grow(256)
		b.WriteString("src:")
		b.WriteString(err.Error())
		return b.String()
	}

	if _, err = os.Lstat(target); err != nil {
		var b strings.Builder
		b.Grow(256)
		b.WriteString("mountpoint:")
		b.WriteString(err.Error())
		return b.String()
	}

	return ""
}<|MERGE_RESOLUTION|>--- conflicted
+++ resolved
@@ -390,16 +390,11 @@
 }
 
 const (
-<<<<<<< HEAD
-	labelPrefix   = "csi-image.warm-metal.tech"
+	labelPrefix   = "container-image.csi.k8s.io"
 	typeLabel     = labelPrefix + "/type"
 	managedFilter = "labels.\"" + typeLabel + "\"==lease-only"
 
 	// old format labels
-=======
-	labelPrefix         = "container-image.csi.k8s.io"
-	targetLabelPrefix   = labelPrefix + "/target"
->>>>>>> a30f32ff
 	volumeIdLabelPrefix = labelPrefix + "/id"
 	targetLabelPrefix   = labelPrefix + "/target"
 	gcLabel             = "containerd.io/gc.root"
